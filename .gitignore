

.raw_data/


### AL ###
#Template for AL projects for Dynamics 365 Business Central
#launch.json folder
.vscode/
#Cache folder
.alcache/
#Symbols folder
.alpackages/
#Snapshots folder
.snapshots/
#Testing Output folder
.output/
#Extension App-file
*.app
#Rapid Application Development File
rad.json
#Translation Base-file
*.g.xlf
#License-file
*.flf
#Test results file
<<<<<<< HEAD

TestResults.xml



#prelim testing
prelim_test.ipynb

#raw data
.mental_fatigue/
=======
TestResults.xml
#Raw data
raw_data
#.env
.env
.envrc
>>>>>>> 079597d3
<|MERGE_RESOLUTION|>--- conflicted
+++ resolved
@@ -24,10 +24,6 @@
 #License-file
 *.flf
 #Test results file
-<<<<<<< HEAD
-
-TestResults.xml
-
 
 
 #prelim testing
@@ -35,11 +31,10 @@
 
 #raw data
 .mental_fatigue/
-=======
+
 TestResults.xml
 #Raw data
 raw_data
 #.env
 .env
-.envrc
->>>>>>> 079597d3
+.envrc