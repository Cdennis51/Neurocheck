### Team-Specific, "Added by Collaborator" .gitignore

# Collaborator added: prelim testing
prelim_test.ipynb

# Collaborator added: raw data
raw_data/
.mental_fatigue/

# Collaborator added: Test Results
TestResults.xml

####

### Standard Development .gitignore

# Python: Byte-compiled / optimized / DLL files
__pycache__/
*.py[cod]
*$py.class
*.pyo
*.pyd
*.sqlite3
*.db

# Python: Pytest cache
.pytest_cache/

# Python: Jupyter Notebook checkpoints
.ipynb_checkpoints

# Model weights / artifacts
*.h5
*.pkl
*.joblib
mlruns/

# C extensions
*.so

# Distribution / packaging
.Python
build/
develop-eggs/
dist/
downloads/
eggs/
.eggs/
lib/
lib64/
parts/
sdist/
var/
*.egg-info/
.installed.cfg
*.egg

# Environments, Secrets
secrets.env
*.key
*.pem
.env
.env/
.venv/
env/
ENV/
venv/

# Installer logs
pip-log.txt
pip-delete-this-directory.txt

# IDEs and editors
.vscode/
.idea/

# Logs
*.log

# Misc
*.bak
*.swp

# OS files
.DS_Store
Thumbs.db

# Streamlit cache and logs
.streamlit/

# Ignoring models from Git
<<<<<<< HEAD
models/
neurocheck/hf_cache/
=======
models/
>>>>>>> b1023b9a
<|MERGE_RESOLUTION|>--- conflicted
+++ resolved
@@ -89,9 +89,4 @@
 .streamlit/
 
 # Ignoring models from Git
-<<<<<<< HEAD
 models/
-neurocheck/hf_cache/
-=======
-models/
->>>>>>> b1023b9a
