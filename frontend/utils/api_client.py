--- conflicted
+++ resolved
@@ -28,7 +28,7 @@
 def call_eeg_api(uploaded_eeg_file, timeout: int = 120):
     """
         Send an EEG file to the FastAPI backend for fatigue prediction.
-<<<<<<< HEAD
+
 
         Args:
             uploaded_eeg_file: File-like object (from Streamlit uploader) with .name, .getvalue(), .type
@@ -48,7 +48,7 @@
             uploaded_eeg_file.name,
             uploaded_eeg_file.getvalue(),
             uploaded_eeg_file.type or "application/octet-stream"
-=======
+
 
         Args:
             uploaded_eeg_file: File-like object (from Streamlit uploader) with .name, .getvalue(), .type
@@ -117,7 +117,7 @@
             uploaded_image_file.name,
             file_content,
             uploaded_image_file.type or "application/octet-stream"
->>>>>>> b1023b9a
+
         )
     }
 
@@ -127,7 +127,7 @@
 
     try:
         response = requests.post(
-<<<<<<< HEAD
+
             f"{BACKEND_API}/predict/eeg",
             files=files,
             headers=headers,
@@ -226,9 +226,9 @@
     try:
         response = requests.post(
             f"{BACKEND_API}/predict/alzheimers",
-=======
+
             f"{BACKEND_API}/predict/alzheimers", # want to add correct URL
->>>>>>> b1023b9a
+
             files=files,
             headers=headers,
             timeout=timeout
