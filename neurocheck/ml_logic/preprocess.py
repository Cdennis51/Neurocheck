--- conflicted
+++ resolved
@@ -1,28 +1,5 @@
 import pandas as pd
 from sklearn.preprocessing import MinMaxScaler
-<<<<<<< HEAD
-
-
-def filter_to_eeg_channels(df: pd.DataFrame) -> pd.DataFrame:
-    """
-    Drops non-EEG physiological signals from the MEFAR MID dataset.
-
-    Keeps only EEG channels (removes BVP, EDA, TEMP, Acc, HR).
-
-    Parameters:
-    - df: DataFrame containing all physiological signals
-
-    Returns:
-    - EEG-only DataFrame
-    """
-    columns_to_drop = ['BVP', 'EDA', 'TEMP', 'AccX', 'AccY', 'AccZ', 'HR', 'class']
-    return df.drop(columns=columns_to_drop, errors='ignore')
-
-
-
-def preprocess_eeg_data(csv_path): # This takes raw CSV file from one of the sessions either morning or night and scales - preparing the data for XGBoost.
-=======
-
 
 def filter_to_eeg_channels(df: pd.DataFrame) -> pd.DataFrame:
     """
@@ -69,7 +46,7 @@
     return scaled_eeg
 
 # def preprocess_eeg_data(csv_path): # This takes raw CSV file from one of the sessions either morning or night and scales - preparing the data for XGBoost.
->>>>>>> 8c7a7c0f
+
 
     # Load the CSV
     raw_eeg = pd.read_csv(csv_path)
