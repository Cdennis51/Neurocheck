--- conflicted
+++ resolved
@@ -6,10 +6,7 @@
 from params import *
 import mlflow
 import mlflow.xgboost
-<<<<<<< HEAD
-import tempfile
-=======
->>>>>>> 29c33de5
+
 from mlflow.tracking import MlflowClient
 
 def save_results(params: dict, metrics: dict):
@@ -23,18 +20,7 @@
 
 def save_model(model):
     mlflow.set_experiment("neurocheck_experiment")
-<<<<<<< HEAD
-    with mlflow.start_run():
-        mlflow.log_params(model.get_params())
-        # Save the model to a temp directory
-        with tempfile.TemporaryDirectory() as tmp_dir:
-            local_model_path = f"{tmp_dir}/model"
-            mlflow.xgboost.save_model(model, path=local_model_path)
-            # Log it as an artifact manually
-            mlflow.log_artifacts(local_model_path, artifact_path="model")
-        print("Model logged to MLflow as an artifact.")
-=======
-
+    
     with mlflow.start_run():
         for k, v in model.get_params().items():
             val_str = str(v)
@@ -60,7 +46,6 @@
         )
 
         print("Model logged and saved to MLflow.")
->>>>>>> 29c33de5
 
 def retrieve_model(stage="Production"):
     """
