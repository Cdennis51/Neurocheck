import pandas as pd
import matplotlib.pyplot as plt
import seaborn as sns
import numpy as np

from sklearn.ensemble import RandomForestClassifier
from sklearn.preprocessing import MinMaxScaler
from sklearn.metrics import classification_report, confusion_matrix
from sklearn.metrics import accuracy_score

def initialize_model(n_estimators=100, max_depth=20, n_jobs=-1, random_state=42, class_weight='balanced'):
    model = RandomForestClassifier(
        n_estimators=n_estimators,
        max_depth=max_depth,
        n_jobs=n_jobs,
        random_state=random_state,
        class_weight=class_weight
        )
    return model

def train_model(X_train, y_train, model):
    """
    This function takes the preprocessed features and trains a model.
    It then saves the model as a pickle file.
    """
    model.fit(X_train, y_train)

    #save model
    pass

<<<<<<< HEAD
def evaluate_model(model, X_test):
=======
def evaluate_model(model, X_test, y_test):
>>>>>>> c6960324
    """
    This function takes the trained model and evaluates it on X_test.
    It returns the classification outcome and gives a classification report.
    """
    y_pred = model.predict(X_test)

    print(classification_report(y_test,y_pred))

    return y_pred

def predict(frontend_data_preprocessed):
    """
    This function takes the preprocessed user data and predicts mental fatigue using our model.
    It returns a prediction and scoring metrics.
    """
    #load model from mlflow

    #test shape of frontend_data_preprocessed
    try:
        assert(frontend_data_preprocessed.shape == )
    except:
        print(f"The prediciton data doesn't have the correct shape. Current shape: {frontend_data_preprocessed.shape}")

    #predict 'class'
    y_pred = model.predict(frontend_data_preprocessed)

    #return prediction metrics?

    return y_pred<|MERGE_RESOLUTION|>--- conflicted
+++ resolved
@@ -28,11 +28,7 @@
     #save model
     pass
 
-<<<<<<< HEAD
-def evaluate_model(model, X_test):
-=======
 def evaluate_model(model, X_test, y_test):
->>>>>>> c6960324
     """
     This function takes the trained model and evaluates it on X_test.
     It returns the classification outcome and gives a classification report.
